using MPI

export Scalar
export comm_type
export MPI_Comm
export PetscErrorCode
export PetscBool
export PetscInt # defined in depfile

const depfile = joinpath(dirname(@__FILE__), "..", "..", "deps", "deps.jl")
isfile(depfile) || error("PETSc not properly installed. Please run Pkg.build(\"PETSc\")")
include(depfile)

const petsc_libs = [:petscRealDouble, :petscRealSingle, :petscComplexDouble]
const petsc_type = [Float64, Float32, Complex128]

typealias Scalar Union{Float32, Float64, Complex128}

const MPI_COMM_SELF = MPI.COMM_SELF
typealias MPI_Comm MPI.Comm
typealias comm_type MPI.CComm

# some auxiliary functions used by ccall wrappers
function symbol_get_before(sym_arr)
  ptr_arr = Array(Ptr{UInt8}, length(sym_arr))
  println("ptr_arr = ", ptr_arr)
  for i=1:length(sym_arr)
    println("ptr_arr[$i] = ", ptr_arr[i])
  end

  return pointer(ptr_arr), ptr_arr
end

function symbol_get_after(ptr, sym_arr)
  ptr_arr = pointer_to_array(ptr, length(sym_arr))

  for i=1:length(sym_arr)
    println("ptr_arr[$i] = ", ptr_arr[i])
    sym_arr[i] = bytestring(ptr_arr[i])
  end

end

function symbol_set_before(sym_arr)
  str_arr = similar(sym_arr, UTF8String)

  for i=1:length(str_arr)
    str_arr[i] = bytestring(sym_arr[i])
  end

<<<<<<< HEAD
end


=======
end
>>>>>>> e22ea04c
<|MERGE_RESOLUTION|>--- conflicted
+++ resolved
@@ -48,10 +48,4 @@
     str_arr[i] = bytestring(sym_arr[i])
   end
 
-<<<<<<< HEAD
-end
-
-
-=======
-end
->>>>>>> e22ea04c
+end