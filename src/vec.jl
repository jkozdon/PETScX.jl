--- conflicted
+++ resolved
@@ -49,8 +49,6 @@
   else
     println(io, "Process ", myrank, " not assembled")
   end
-<<<<<<< HEAD
-
 end
 
 
@@ -58,15 +56,6 @@
 writemime(io::IO, ::MIME"text/plain", x::Vec) = show(io, x)
 
 """
-=======
-
-end
-
-
-showcompact(io::IO, x::Vec) = show(io, x)
-writemime(io::IO, ::MIME"text/plain", x::Vec) = show(io, x)
-@doc """
->>>>>>> 1c15f082
   Null vectors, used in place of void pointers in the C
   API
 """
@@ -374,13 +363,8 @@
 
 # for efficient vector assembly, put all calls to x[...] = ... inside
 # assemble(x) do ... end
-<<<<<<< HEAD
  """
   Start communication to assemble stashed values into the vector
-=======
-@doc """
-  Start communication to assemble stashed values into the vector.
->>>>>>> 1c15f082
 
   The MatAssemblyType is not needed for vectors, but is provided for 
   compatability with the Mat case.
@@ -393,24 +377,15 @@
   chk(C.VecAssemblyBegin(x.p))
 end
 
-<<<<<<< HEAD
  """
   Finish communication for assembling the vector
-=======
-@doc """
-  Finish communication for assembling the vector.
->>>>>>> 1c15f082
 """
 function AssemblyEnd(x::Vec, t::C.MatAssemblyType=C.MAT_FINAL_ASSEMBLY)
   chk(C.VecAssemblyEnd(x.p))
   x.assembled = true
 end
 
-<<<<<<< HEAD
- """
-=======
-@doc """
->>>>>>> 1c15f082
+"""
   Check if a vector is assembled (ie. does not have stashed values).  If 
   `x.verify_assembled`, the assembly state of all processes is checked, 
   otherwise only the local process is checked. `local_only` forces only 
